--- conflicted
+++ resolved
@@ -50,17 +50,12 @@
     "husky": "^7.0.1",
     "jest": "^27.0.6",
     "lerna": "^4.0.0",
-<<<<<<< HEAD
-    "lint-staged": "^10.5.4",
+    "lint-staged": "^11.0.1",
     "node-gyp": "^8.0.0",
     "prettier": "^2.3.0",
-    "vue-eslint-parser": "^7.6.0"
+    "vue-eslint-parser": "^7.8.0"
   },
   "volta": {
     "node": "14.17.0"
-=======
-    "lint-staged": "^11.0.1",
-    "vue-eslint-parser": "^7.8.0"
->>>>>>> bcfd0f24
   }
 }