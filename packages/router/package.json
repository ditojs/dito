{
  "name": "@ditojs/router",
<<<<<<< HEAD
  "version": "0.234.1",
=======
  "version": "0.260.0",
>>>>>>> bcfd0f24
  "description": "Dito.js Router – Dito.js is a declarative and modern web framework, based on Objection.js, Koa.js and Vue.js",
  "main": "lib/index.js",
  "repository": "https://github.com/ditojs/dito/tree/master/packages/router",
  "author": "Jürg Lehni <juerg@scratchdisk.com> (http://scratchdisk.com)",
  "license": "MIT",
  "files": [
    "src/",
    "lib/"
  ],
  "scripts": {
    "clean": "rimraf lib",
    "build": "babel src --out-dir lib --copy-files",
    "watch": "yarn build --watch",
    "prepare": "yarn clean && yarn build"
  },
  "engines": {
    "node": ">= 14.0.0",
    "yarn": ">= 1.0.0"
  },
  "browserslist": [
    "node 14"
  ],
  "dependencies": {
<<<<<<< HEAD
    "@babel/runtime": "^7.14.0",
    "@ditojs/utils": "^0.234.1",
    "core-js": "^3.12.0"
  },
  "devDependencies": {
    "@babel/cli": "^7.13.16",
    "@babel/core": "^7.14.0",
    "@babel/preset-env": "^7.14.1",
    "@ditojs/babel-preset": "^0.234.1",
=======
    "@babel/runtime": "^7.14.6",
    "@ditojs/utils": "^0.260.0",
    "core-js": "^3.15.2"
  },
  "devDependencies": {
    "@babel/cli": "^7.14.5",
    "@babel/core": "^7.14.6",
    "@babel/preset-env": "^7.14.7",
    "@ditojs/babel-preset": "^0.260.0",
>>>>>>> bcfd0f24
    "babel-plugin-module-resolver": "^4.1.0",
    "rimraf": "^3.0.2"
  },
  "keywords": [
    "route",
    "router",
    "routing",
    "koa",
    "dito"
  ],
  "gitHead": "cfff2b26f1c30e8178e954904af186779ba747bb"
}<|MERGE_RESOLUTION|>--- conflicted
+++ resolved
@@ -1,10 +1,6 @@
 {
   "name": "@ditojs/router",
-<<<<<<< HEAD
-  "version": "0.234.1",
-=======
   "version": "0.260.0",
->>>>>>> bcfd0f24
   "description": "Dito.js Router – Dito.js is a declarative and modern web framework, based on Objection.js, Koa.js and Vue.js",
   "main": "lib/index.js",
   "repository": "https://github.com/ditojs/dito/tree/master/packages/router",
@@ -28,17 +24,6 @@
     "node 14"
   ],
   "dependencies": {
-<<<<<<< HEAD
-    "@babel/runtime": "^7.14.0",
-    "@ditojs/utils": "^0.234.1",
-    "core-js": "^3.12.0"
-  },
-  "devDependencies": {
-    "@babel/cli": "^7.13.16",
-    "@babel/core": "^7.14.0",
-    "@babel/preset-env": "^7.14.1",
-    "@ditojs/babel-preset": "^0.234.1",
-=======
     "@babel/runtime": "^7.14.6",
     "@ditojs/utils": "^0.260.0",
     "core-js": "^3.15.2"
@@ -48,7 +33,6 @@
     "@babel/core": "^7.14.6",
     "@babel/preset-env": "^7.14.7",
     "@ditojs/babel-preset": "^0.260.0",
->>>>>>> bcfd0f24
     "babel-plugin-module-resolver": "^4.1.0",
     "rimraf": "^3.0.2"
   },
