import pico from 'picocolors'
import { EventEmitter } from '../lib/index.js'
import ControllerAction from './ControllerAction.js'
import MemberAction from './MemberAction.js'
import {
  ResponseError, WrappedError, ControllerError, AuthorizationError
} from '../errors/index.js'
import {
  getOwnProperty, getOwnKeys, getAllKeys, processHandlerParameters,
  describeFunction, formatJson, deprecate
} from '../utils/index.js'
import {
  isObject, isString, isArray, isBoolean, isFunction, asArray, equals,
  parseDataPath, normalizeDataPath
} from '@ditojs/utils'

export class Controller {
  constructor(app, namespace) {
    this.app = app
    this.namespace = this.namespace || namespace
    this.logging = this.app.config.log.routes
    this.level = 0
  }

  // @overridable
  initialize() {
  }

  // @return {Application|Function} [app or function]
  compose() {
    // To be overridden in sub-classes, if the controller needs to install
    // middleware. For normal routes, use `this.app.addRoute()` instead.
  }

  setup(isRoot = true, setupActionsObject = true) {
    this._setupEmitter(this.hooks, {
      // Support wildcard hooks only on controllers:
      wildcard: true
    })
    // If the class name ends in 'Controller', remove it from controller name.
    this.name = this.name ||
      this.constructor.name.match(/^(.*?)(?:Controller|)$/)[1]
    if (this.path === undefined) {
      this.path = this.app.normalizePath(this.name)
    }
    this.transacted = !!this.transacted
    if (isRoot) {
      const { path, namespace } = this
      // TODO: The distinction between  `url` and `path` is a bit tricky, since
      // what we call `url` here is called `path` in Router, and may contain
      // mapped parameters or wildcards. Consider `path` / `route` instead?
      const url = path ? `/${path}` : ''
      this.url = namespace ? `/${namespace}${url}` : url
      this.log(
        `${
          namespace ? pico.green(`/${namespace}/`) : ''
        }${
          pico.cyan(path)
        }${
          pico.white(':')
        }`,
        this.level
      )
      if (setupActionsObject) {
        this.actions = this.actions || this.reflectActionsObject()
        // Now that the instance fields are reflected in the `controller` object
        // we can use the normal inheritance mechanism through `setupActions()`:
        this.actions = this.setupActions('actions')
      }
      this.assets = this.setupAssets()
    }
  }

  reflectActionsObject() {
    // On base controllers, the actions can be defined directly in the class
    // instead of inside an actions object, as is done with model and relation
    // controllers. But in order to use the same structure for inheritance as
    // these other controllers, we reflect these instance fields in a separate
    // `actions` object.
    const { allow } = this
    const controller = allow ? { allow } : {}

    const addAction = key => {
      const value = this[key]
<<<<<<< HEAD
      // NOTE: Only add instance methods that have a @action() decorator,
      // which in turn sets the `verb` property on the method, or action objects
      // which have the `handler` property:
      if (value?.verb || value?.handler) {
=======
      // NOTE: Only add instance methods that have a @action() decorator, which
      // in turn sets the `method` property on the method, as well as action
      // objects which provide the `method` property:
      if (value?.method) {
>>>>>>> 03497358
        controller[key] = value
      }
    }
    // Use `Object.getOwnPropertyNames()` to get the fields, in order to
    // not also receive values from parents (those are fetched later in
    // `inheritValues()`, see `getParentValues()`).
    const proto = Object.getPrototypeOf(this)
    Object.getOwnPropertyNames(proto).forEach(addAction)
    Object.getOwnPropertyNames(this).forEach(addAction)
    return controller
  }

  setupRoute(method, url, transacted, authorize, action, middlewares) {
    this.log(
      `${
        pico.magenta(method.toUpperCase())
      } ${
        pico.green(this.url)
      }${
        pico.cyan(url.slice(this.url.length))
      } ${
        pico.white(this.describeAuthorize(authorize))
      }`,
      this.level + 1
    )
    this.app.addRoute(method, url, transacted, middlewares, this, action)
  }

  setupActions(type) {
    const {
      values: actions,
      authorize
    } = this.processValues(this.inheritValues(type))
    for (const [name, action] of Object.entries(actions)) {
      // Replace the action object with the converted action handler, so they
      // too can benefit from prototypal inheritance:
      actions[name] = this.setupAction(
        type, actions, name, action, authorize[name]
      )
    }
    // Expose a direct reference to the controller on the action object, but
    // also make it inherit from the controller so that all its public fields
    // and functions (`app`, `query()`, `execute()`, etc.) can be accessed
    // directly through `this` from actions.
    // NOTE: Inheritance is also set up by `inheritValues()` so that from inside
    // the handlers, `super` points to the parent controller's actions object,
    // so that calling `super.patch()` from a patch handler magically works.
    actions.controller = this
    Object.setPrototypeOf(actions, this)
    return actions
  }

  setupAction(type, actions, name, action, authorize) {
    const handler = isFunction(action) ? action
      : isObject(action) ? convertActionObject(name, action, actions)
      : null
    // Action naming convention: `'<method> <path>'`, or just `'<method>'` for
    // the default methods.
    let [method, path = ''] = name.split(' ')
    if (!isMethodAction(method)) {
      path = name
    }
    // Custom member actions have their own class so they can fetch the members
    // ahead of their call.
    const actionClass = type === 'member' ? MemberAction : ControllerAction
    this.setupActionRoute(
      type,
      // eslint-disable-next-line new-cap
      new actionClass(
        this, actions, handler, type, name, method, path, authorize
      )
    )
    return handler
  }

  setupActionRoute(type, action) {
    const url = this.getUrl(type, action.path)
    const { method, transacted, authorize } = action
    this.setupRoute(method, url, transacted, authorize, action, [
      async ctx => {
        try {
          const res = await action.callAction(ctx)
          if (res !== undefined) {
            ctx.body = res
          }
        } catch (err) {
          throw err instanceof ResponseError ? err : new WrappedError(err)
        }
      }
    ])
  }

  setupAssets() {
    const {
      values: assets,
      authorize
    } = this.processValues(this.inheritValues('assets'))
    for (const [dataPath, config] of Object.entries(assets || {})) {
      this.setupAssetRoute(dataPath, config, authorize[dataPath])
    }
    return assets
  }

  setupAssetRoute(dataPath, config, authorize) {
    const {
      storage: storageName,
      // TODO: What exactly should control the use of `transacted`?
      transacted,
      ...settings
    } = config
    const storage = this.app.getStorage(storageName)
    if (!storage) {
      throw new ControllerError(this,
        `Unknown storage configuration: '${storageName}'`
      )
    }
    const tokens = parseDataPath(dataPath)
    const getDataPath = callback => normalizeDataPath(tokens.map(callback))

    // Replace wildcards with numbered indices and convert to '/'-notation:
    let index = 0
    const multipleWildcards = tokens.filter(token => token === '*').length > 1
    const normalizedPath = getDataPath(
      token => token === '*'
        ? multipleWildcards
          ? `:index${++index}`
          : ':index'
        : this.app.normalizePath(token)
    )

    // Convert `dataPath` to a regular expression to match field names
    // against, but convert wildcards (*) to match both numeric ids and words,
    // e.g. 'create':
    const matchDataPath = new RegExp(
      `^${getDataPath(token => token === '*' ? '\\w+' : token)}$`
    )

    const url = this.getUrl('controller', `upload/${normalizedPath}`)
    const upload = storage.getUploadHandler({
      ...settings,
      // Only let uploads pass that match the normalizePath + wildcards:
      fileFilter: (req, file, cb) => {
        cb(null, matchDataPath.test(file.fieldname))
      }
    })

    const authorization = this.processAuthorize(authorize)
    this.setupRoute('post', url, transacted, authorize, null, [
      async (ctx, next) => {
        await this.handleAuthorization(authorization, ctx)
        return next()
      },

      upload,

      async (ctx, next) => {
        const files = storage.convertStorageFiles(ctx.request.files)
        await this.app.createAssets(storage, files, 0, ctx.transaction)
        // Send the file objects back for the upload component to store in the
        // data.
        ctx.body = files
        return next()
      }
    ])
  }

  getPath(type, path) {
    // To be overridden by sub-classes.
    return path
  }

  getUrl(type, path) {
    path = this.getPath(type, path)
    // Use '.' as the path for the controller's "index" action.
    return path && path !== '.' ? `${this.url}/${path}` : this.url
  }

  inheritValues(type) {
    // Gets the controller class's instance field for a given action type, e.g.
    // `controller` (`Controller`), `collection`, `member` (`ModelController`,
    // `RelationController`), `relation` (`RelationController`), and sets up an
    // inheritance chain for it that goes all the way up to it base class (e.g.
    // `CollectionController`), so that the default definitions for all HTTP
    // methods can be inherited and overridden while using `super.<action>()`.
    const parentClass = Object.getPrototypeOf(this.constructor)
    // Create one instance of each controller class up the chain in order to
    // get to their definitions of the inheritable values. Cache both instance
    // and resolved values per parentClass in an inheritanceMap.
    if (!inheritanceMap.has(parentClass)) {
      inheritanceMap.set(parentClass, {
        // eslint-disable-next-line new-cap
        instance: new parentClass(this.app, this.namespace)
      })
    }
    const entry = inheritanceMap.get(parentClass)
    if (!entry[type]) {
      const parent = entry.instance
      let values = parent[type]
      if (parentClass !== Controller) {
        // Recursively set up inheritance chains.
        values = parent.inheritValues(type)
      }
      entry[type] = values
    }
    // If there are no values defined on `this` that differ from the parent,
    // set to an empty object so inheritance can be set up and `processValues()`
    // can still be called.
    // NOTE: We can't check with `this.hasOwnProperty(type)` because the
    // field can be on the class prototype as well, in case of accessors.
    const parentValues = entry[type]
    let currentValues = this[type]
    if (currentValues && currentValues === parentValues) {
      currentValues = this[type] = {}
    }
    // Combine parentValues and currentValues with correct inheritance.
    return isObject(parentValues) && isObject(currentValues)
      ? Object.setPrototypeOf(currentValues, parentValues)
      : currentValues
  }

  processValues(values) {
    if (!values) return {}
    // Respect `allow` settings and clear entries that aren't allowed.
    // Also collect and expand `authorize` settings so that in the end, an
    // `authorize` object can be returned with valid settings for all values.
    //
    // Rules:
    // - Own values on objects that don't define an `allow` array are
    //   automatically allowed. If an `allow` array is defined as well, then
    //   these own values need to be explicitly listed.
    // - If no `allow` arrays are defined in the prototypal hierarchy, each
    //   level allows its own values, and these are merged, except for those
    //   marked as `$core`, which need to be explicitly listed in `allow`.

    // NOTE: `handleAllow()` and `handleAuthorize()` are applied in sequence of
    // the `values` inheritance, from sub-class to base-class.

    let allowMap = {}
    const authorizeMap = {}

    const includeKey = key => !['allow', 'authorize'].includes(key)

    const handleAllow = (allow, current) => {
      const getFilteredMap = keys =>
        Object.fromEntries(keys.filter(includeKey).map(key => [key, true]))

      if (allow) {
        // The controller action object provides its own allow setting:
        // - Clear whatever has been collected in `mergedAllow` so far
        // - Merge the `allow` setting with all the own keys of the object,
        //   unless:
        // - If the allow setting includes '*', allow all keys of the object,
        //   even the inherited ones.
        let keys = asArray(allow)
        if (keys.includes('*')) {
          keys = getAllKeys(current)
        } else {
          keys = [
            ...keys,
            ...getOwnKeys(current)
          ]
        }
        allowMap = getFilteredMap(keys) // Clear previous keys by overriding.
      } else {
        // The controller action object does not provide its own allow setting,
        // so add its own keys to the already allowed inherited keys so far.
        Object.assign(allowMap, getFilteredMap(getOwnKeys(current)))
      }
      // console.log('allow', Object.keys(allowMap))
    }

    const handleAuthorize = authorize => {
      const add = (key, value) => {
        if (key in values && includeKey(key)) {
          authorizeMap[key] = value
        }
      }

      if (isObject(authorize)) {
        for (const key in authorize) {
          add(key, authorize[key])
        }
      } else if (authorize != null) {
        // This is a values-wide setting. Loop through all values, not just
        // current ones, and apply to any action that doesn't already have one:
        for (const key in values) {
          add(key, authorize)
        }
      }
    }

    // Process the `allow` and `authorize` settings in reversed sequence of the
    // `values` inheritance, from base-class to sub-class.
    const chain = []
    let current = values
    while (current !== Object.prototype && !current.hasOwnProperty('$core')) {
      chain.unshift(current)
      current = Object.getPrototypeOf(current)
    }

    for (const current of chain) {
      handleAllow(getOwnProperty(current, 'allow'), current)
      handleAuthorize(getOwnProperty(current, 'authorize'))
    }

    // At the end of the chain, also support authorize settings on the
    // controller-level, and thus applied to all action objects in the
    // controller.
    if (this.authorize) {
      handleAuthorize(this.authorize)
    }

    return {
      // Create a filtered `values` object that only contains the allowed fields
      values: getAllKeys(values).reduce(
        (result, key) => {
          if (allowMap[key]) {
            result[key] = values[key]
          }
          return result
        },
        // Create a new object for the filtered `values` that keeps inheritance
        // intact. This is required by `convertActionObject()`, to support
        // `super` in handler functions.
        Object.create(Object.getPrototypeOf(values))
      ),
      allow: Object.keys(allowMap),
      authorize: authorizeMap
    }
  }

  async emitHook(type, handleResult, ctx, ...args) {
    let result = handleResult ? args.shift() : undefined
    for (const listener of this.listeners(type)) {
      if (handleResult) {
        const res = await listener.call(this, ctx, result, ...args)
        if (res !== undefined) {
          result = res
        }
      } else {
        await listener.call(this, ctx, ...args)
      }
    }
    return result
  }

  async getMember(/* ctx, base = this, param = { ... } */) {
    // This is only defined in `CollectionController`, where it resolves to the
    // member represented by the given route.
    return null
  }

  /**
   * Converts the authorize config settings into an authorization function that
   * can be passed to `handleAuthorization()`.
   *
   * @param {boolean|function|string|string[]} authorize the authorize config
   * settings
   * @return {function} the authorization function
   */
  processAuthorize(authorize) {
    if (authorize == null) {
      return () => true
    } else if (isBoolean(authorize)) {
      return () => authorize
    } else if (isFunction(authorize)) {
      return async (ctx, member) => {
        const res = await authorize(ctx, member)
        // Pass res through `processAuthorize()` to support strings & arrays.
        return this.processAuthorize(res)(ctx, member)
      }
    } else if (isString(authorize) || isArray(authorize)) {
      return async (ctx, member) => {
        const { user } = ctx.state
        if (!user) {
          return false
        }
        const values = asArray(authorize)
        // For '$owner', fetch `member` now in case the action parameters
        // didn't already request it:
        if (!member && values.includes('$owner')) {
          member = await this.getMember(ctx)
        }
        return !!values.find(
        // Support 3 scenarios:
        // - '$self': The requested member is checked against `ctx.state.user`
        //   and the action is only authorized if it matches the member.
        // - '$owner': The member is asked if it is owned by `ctx.state.user`
        //   through the optional `Model.$hasOwner()` method.
        // - any string:  `ctx.state.user` is checked for this role through
        //   the overridable `UserModel.hasRole()` method.
          value => {
            return value === '$self'
              ? user.constructor === this.modelClass &&
              equals(user.$id(), ctx.memberId)
              : value === '$owner'
                ? member?.$hasOwner?.(user)
                : user.$hasRole(value)
          }
        )
      }
    } else {
      throw new ControllerError(this,
        `Unsupported authorize setting: '${authorize}'`
      )
    }
  }

  describeAuthorize(authorize) {
    return isFunction(authorize)
      ? describeFunction(authorize)
      : isString(authorize)
        ? `'${authorize}'`
        : isArray(authorize)
          ? `[${authorize.map(value => `'${value}'`).join(', ')}]`
          : ''
  }

  async handleAuthorization(authorization, ctx, member) {
    const ok = await authorization(ctx, member)
    if (ok !== true) {
      throw new AuthorizationError()
    }
  }

  log(str, indent = 0) {
    if (this.logging) {
      console.info(`${'  '.repeat(indent)}${str}`)
    }
  }
}

EventEmitter.mixin(Controller.prototype)

const inheritanceMap = new WeakMap()

function convertActionObject(name, object, actions) {
  const {
    handler,
    action,
    authorize,
    transacted,
    scope,
    parameters,
    returns,
    ...rest
  } = object

  // In order to suport `super` calls in the `handler` function in object
  // notation, deploy this crazy JS sorcery:
  Object.setPrototypeOf(object, Object.getPrototypeOf(actions))

  if (action) {
    deprecate(`action.action is deprecated. Use action.method and action.path instead.`)
    const [method, path] = asArray(action)
    handler.method = method
    handler.path = path
  }

  if (!handler) {
    throw new Error(`Missing handler in '${name}' action: ${formatJson(object)}`)
  }

  handler.authorize = authorize ?? null
  handler.transacted = transacted ?? null
  handler.scope = scope ? asArray(scope) : null

  processHandlerParameters(handler, 'parameters', parameters)
  processHandlerParameters(handler, 'returns', returns)

  return Object.assign(handler, rest)
}

function isMethodAction(name) {
  return {
    get: true,
    delete: true,
    post: true,
    put: true,
    patch: true,
    head: true,
    options: true,
    trace: true,
    connect: true
  }[name] || false
}<|MERGE_RESOLUTION|>--- conflicted
+++ resolved
@@ -82,17 +82,10 @@
 
     const addAction = key => {
       const value = this[key]
-<<<<<<< HEAD
-      // NOTE: Only add instance methods that have a @action() decorator,
-      // which in turn sets the `verb` property on the method, or action objects
-      // which have the `handler` property:
-      if (value?.verb || value?.handler) {
-=======
       // NOTE: Only add instance methods that have a @action() decorator, which
       // in turn sets the `method` property on the method, as well as action
       // objects which provide the `method` property:
       if (value?.method) {
->>>>>>> 03497358
         controller[key] = value
       }
     }
