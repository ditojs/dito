{
  "name": "@ditojs/server",
  "version": "1.12.0",
  "type": "module",
  "description": "Dito.js Server – Dito.js is a declarative and modern web framework, based on Objection.js, Koa.js and Vue.js",
  "repository": "https://github.com/ditojs/dito/tree/master/packages/server",
  "author": "Jürg Lehni <juerg@scratchdisk.com> (http://scratchdisk.com)",
  "license": "MIT",
  "main": "./src/index.js",
  "files": [
    "src/",
    "types/"
  ],
  "scripts": {
    "types": "tsc --noEmit ./src/index.d.ts"
  },
  "bin": {
    "dito": "./src/cli/index.js"
  },
  "engines": {
    "node": ">= 18.0.0",
    "yarn": ">= 1.0.0"
  },
  "browserslist": [
    "node >= 18"
  ],
  "dependencies": {
    "@aws-sdk/client-s3": "^3.200.0",
    "@ditojs/admin": "^1.12.0",
    "@ditojs/build": "^1.12.0",
    "@ditojs/router": "^1.12.0",
    "@ditojs/utils": "^1.12.0",
    "@koa/cors": "^4.0.0",
    "@koa/multer": "^3.0.0",
    "@originjs/vite-plugin-commonjs": "^1.0.3",
    "ajv": "^8.11.0",
    "ajv-formats": "^2.1.1",
    "bcryptjs": "^2.4.3",
    "bytes": "^3.1.2",
    "data-uri-to-buffer": "^4.0.0",
    "eventemitter2": "^6.4.9",
    "file-type": "^18.0.0",
    "fs-extra": "^10.1.0",
    "image-size": "^1.0.2",
    "is-svg": "^4.3.2",
    "koa": "^2.13.4",
    "koa-bodyparser": "^4.3.0",
    "koa-compose": "^4.1.0",
    "koa-compress": "^5.1.0",
    "koa-conditional-get": "^3.0.0",
    "koa-etag": "^4.0.0",
    "koa-helmet": "^6.1.0",
    "koa-mount": "^4.0.0",
    "koa-passport": "^4.1.4",
    "koa-response-time": "^2.1.0",
    "koa-session": "^6.2.0",
    "koa-static": "^5.0.0",
    "mime-types": "^2.1.35",
    "multer": "^1.4.5-lts.1",
    "multer-s3": "^3.0.1",
    "nanoid": "^4.0.0",
    "parse-duration": "^1.0.2",
    "passport-local": "^1.0.0",
    "passthrough-counter": "^1.0.0",
    "picocolors": "^1.0.0",
    "picomatch": "^2.3.1",
    "pino": "^8.7.0",
    "pino-pretty": "^9.1.1",
    "pluralize": "^8.0.0",
    "repl": "^0.1.3",
    "uuid": "^9.0.0",
    "vite": "^3.2.2",
    "vite-plugin-vue2": "^2.0.2",
    "vue": "^2.7.13",
    "vue-template-compiler": "^2.7.13"
  },
  "peerDependencies": {
    "knex": ">=2.0.5",
    "objection": "^3.0.1"
  },
  "devDependencies": {
<<<<<<< HEAD
    "@types/koa-bodyparser": "^4.3.0",
    "@types/koa-compress": "^4.0.0",
    "@types/koa-logger": "^3.1.1",
    "@types/koa-pino-logger": "^3.0.0",
    "@types/koa-response-time": "^2.1.0",
    "@types/koa-session": "^5.10.2",
    "@types/koa-static": "^4.0.1",
    "@types/koa__cors": "^3.0.1",
    "@types/node": "^14.14.10",
    "knex": "^2.1.0",
    "objection": "^3.0.1",
    "type-fest": "^2.16.0",
    "typescript": "^4.7.4"
  },
  "types": "types"
=======
    "knex": "^2.3.0",
    "objection": "^3.0.1"
  }
>>>>>>> 7a8f912e
}<|MERGE_RESOLUTION|>--- conflicted
+++ resolved
@@ -79,7 +79,6 @@
     "objection": "^3.0.1"
   },
   "devDependencies": {
-<<<<<<< HEAD
     "@types/koa-bodyparser": "^4.3.0",
     "@types/koa-compress": "^4.0.0",
     "@types/koa-logger": "^3.1.1",
@@ -89,15 +88,10 @@
     "@types/koa-static": "^4.0.1",
     "@types/koa__cors": "^3.0.1",
     "@types/node": "^14.14.10",
-    "knex": "^2.1.0",
+    "knex": "^2.3.0",
     "objection": "^3.0.1",
     "type-fest": "^2.16.0",
     "typescript": "^4.7.4"
   },
   "types": "types"
-=======
-    "knex": "^2.3.0",
-    "objection": "^3.0.1"
-  }
->>>>>>> 7a8f912e
 }