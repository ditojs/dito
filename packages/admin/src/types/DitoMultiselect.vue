<template lang="pug">
  VueMultiselect.dito-multiselect(
    :value="value",
    @input="onChanged",
    :show-labels="false",
    :placeholder="desc.placeholder",
    :options="options",
    :label="desc.options.labelKey",
    :track-by="desc.options.valueKey",
    :searchable="desc.searchable",
    :multiple="desc.multiple",
    :internal-search="true",
    :close-on-select="true",
    :loading="loading"
  )
</template>

<style src="vue-multiselect/dist/vue-multiselect.min.css"></style>
<style lang="sass">
  .dito-multiselect
    width: unset

    .multiselect__option--selected
      background: Highlight
      color: HighlightText
      font-weight: normal

    .multiselect__tags,
    .multiselect__content
      border: $border-style
      border-radius: $border-radius

    &.multiselect--above .multiselect__content
      border-bottom: none
      border-bottom-left-radius: 0
      border-bottom-right-radius: 0

    .multiselect__tag,
    .multiselect__option--highlight
      background: ActiveBorder
      color: MenuText

    .multiselect__tag-icon
      background: none
      &::after
        color: MenuText
      &:hover::after
        color: ActiveCaption
</style>

<script>
import DitoComponent from '@/DitoComponent'
<<<<<<< HEAD
import Multiselect from 'vue-multiselect'
import axios from 'axios'
=======
import VueMultiselect from 'vue-multiselect'
import isObject from 'isobject'
>>>>>>> cfa11d79

export default DitoComponent.register('multiselect', {
  components: { VueMultiselect },

  data() {
    return {
      options: [],
      loading: false
    }
  },

  created () {
<<<<<<< HEAD
    const desc = this.desc
    if (desc.ajax) {
      this.loading = true
      axios.get(desc.optionsUrl)
        .then(response => {
          this.loading = false
          let options = []
          for (let option of response.data) {
            options.push(option.name)
          }
          this.options = options
        })
        .catch(error => {
          console.log(error)
        })
    } else {
      this.options = desc.options
=======
    const options = this.desc.options
    if (isObject(options)) {
      if (options.url) {
        this.loading = true
        // TODO: Use axios instead vue-resources
        this.$http.get(options.url).then(
          response => {
            this.loading = false
            this.options = [...response.data]
          },
          response => {
            // TODO: Handle and display error
            console.error(response)
            this.options = null
          }
        )
      } else {
        // Whenw providing options.labelKey & options.valueKey, options.values
        // can be used to provide the data instead of options.url
        this.options = options.values
      }
    } else if (Array.isArray(options)) {
      // Use an array of strings to provide the values be shown and selected.
      this.options = options
    }
  },

  computed: {
    value() {
      // Convert value to options object, since vue-multiselect can't map that
      // itself unfortunately. `track-by` is only used for :key mapping I think.
      let value = this.data[this.name]
      const valueKey = this.desc.options.valueKey
      if (valueKey) {
        // Search for the option object with the given value and return the
        // whole object.
        for (let option of this.options) {
          if (value === option[valueKey]) {
            return option
          }
        }
      }
      return value
    }
  },

  methods: {
    onChanged(value) {
      // When changes happend store the mapped value instead of the full object.
      const valueKey = this.desc.options.valueKey
      this.data[this.name] = valueKey ? value[valueKey] : value
>>>>>>> cfa11d79
    }
  }
})
</script><|MERGE_RESOLUTION|>--- conflicted
+++ resolved
@@ -50,13 +50,9 @@
 
 <script>
 import DitoComponent from '@/DitoComponent'
-<<<<<<< HEAD
-import Multiselect from 'vue-multiselect'
-import axios from 'axios'
-=======
 import VueMultiselect from 'vue-multiselect'
 import isObject from 'isobject'
->>>>>>> cfa11d79
+import axios from 'axios'
 
 export default DitoComponent.register('multiselect', {
   components: { VueMultiselect },
@@ -69,41 +65,21 @@
   },
 
   created () {
-<<<<<<< HEAD
-    const desc = this.desc
-    if (desc.ajax) {
-      this.loading = true
-      axios.get(desc.optionsUrl)
-        .then(response => {
-          this.loading = false
-          let options = []
-          for (let option of response.data) {
-            options.push(option.name)
-          }
-          this.options = options
-        })
-        .catch(error => {
-          console.log(error)
-        })
-    } else {
-      this.options = desc.options
-=======
     const options = this.desc.options
     if (isObject(options)) {
       if (options.url) {
         this.loading = true
         // TODO: Use axios instead vue-resources
-        this.$http.get(options.url).then(
-          response => {
+        axios.get(options.url)
+          .then(response => {
             this.loading = false
             this.options = [...response.data]
-          },
-          response => {
+          })
+          .catch(error => {
             // TODO: Handle and display error
-            console.error(response)
+            console.error(error)
             this.options = null
-          }
-        )
+          })
       } else {
         // Whenw providing options.labelKey & options.valueKey, options.values
         // can be used to provide the data instead of options.url
@@ -139,7 +115,6 @@
       // When changes happend store the mapped value instead of the full object.
       const valueKey = this.desc.options.valueKey
       this.data[this.name] = valueKey ? value[valueKey] : value
->>>>>>> cfa11d79
     }
   }
 })
