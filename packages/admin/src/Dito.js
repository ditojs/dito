import Vue from 'vue'
import VueRouter from 'vue-router'
<<<<<<< HEAD
=======
import VueResource from 'vue-resource'
import VeeValidate from 'vee-validate'
>>>>>>> cfa11d79
import './components'
import './types'
import DitoComponent from './DitoComponent'
import DitoRoot from './components/DitoRoot'
import DitoView from './components/DitoView'
import DitoForm from './components/DitoForm'
import renderLabel from './utils/renderLabel'

Vue.config.productionTip = false
Vue.use(VueRouter)
<<<<<<< HEAD
=======
Vue.use(VueResource)
Vue.use(VeeValidate)
>>>>>>> cfa11d79

const user = {
  role: 'admin' // TODO
}

function addViewRoute(routes, viewDesc, viewName, options, level) {
  viewDesc.name = viewName
  viewDesc.label = renderLabel(viewDesc, viewName)
  const formName = viewDesc.form
  const formDesc = viewDesc.formDesc = formName && options.forms[formName]
  const meta = {
    viewDesc,
    user,
    api: options.api
  }
  const root = level === 0
  // Root views have their own routes and entries in the breadcrumbs, and the
  // form routes are children of the view route. Nested lists in forms don't
  // have views and routes, so their form routes need the viewName prefixed.
  const formRoutes = formDesc && getFormRoutes(root ? '' : `${viewName}/`,
      formDesc, formName, options, meta, level)
  routes.push(root
    ? {
      path: `/${viewName}`,
      children: formRoutes,
      component: DitoView,
      meta: Object.assign({
        label: viewDesc.label
      }, meta)
    }
    // Just redirect back to the form if the user enters a nested list route.
    : {
      path: viewName,
      redirect: '.'
    },
    // Include the prefixed formRoutes for nested lists.
    ...(!root && formRoutes)
  )
}

function getFormRoutes(routePrefix, formDesc, formName, options, meta, level) {
  formDesc.name = formName
  formDesc.label = renderLabel(formDesc, formName)
  const children = []
  const tabs = formDesc.tabs

  function addRoutes(components) {
    for (let name in components) {
      const desc = components[name]
      if (desc.form && !desc.inline) {
        addViewRoute(children, desc, name, options, level + 1)
      }
    }
  }

  for (let name in tabs) {
    addRoutes(tabs[name].components)
  }
  addRoutes(formDesc.components)

  // We need to use differently named url parameters on each nested level for id
  // as otherwise they would clash and override each other inside $route.params
  // See: https://github.com/vuejs/vue-router/issues/1345
  const param = `id${level + 1}`
  return [{
    path: `${routePrefix}:${param}`,
    component: DitoForm,
    children,
    meta: Object.assign({
      label: formDesc.label,
      param
    }, meta)
  }]
}

function getEndpoints(endpoints) {
  const defaultEndpoints = {
    member(viewDesc, formDesc, id) {
      return `${formDesc.name}/${id}`
    },

    collection(viewDesc, formDesc, parentForm) {
      return parentForm
          ? `${parentForm.name}/${parentForm.id}/${viewDesc.name}`
          : viewDesc.name
    }
  }
  const results = {}
  for (let method of ['get', 'post', 'put', 'patch', 'delete']) {
    const entry = endpoints && endpoints[method]
    const functions = results[method] = {}
    for (let type in defaultEndpoints) {
      functions[type] = entry && entry[type] || defaultEndpoints[type]
    }
  }
  return results
}

function setup(el, options) {
  const api = options.api
  api.endpoints = getEndpoints(api.endpoints)

  const views = options.views
  const routes = []
  for (let name in views) {
    addViewRoute(routes, views[name], name, options, 0)
  }

  new Vue({
    el: el,
    router: new VueRouter({
      mode: 'history',
      routes
    }),
    template: '<dito-root :views="views" :settings="settings" />',
    components: { DitoRoot },
    data: {
      views,
      settings: options.settings
    }
  })
}

export default {
  setup,
  register: DitoComponent.register
}<|MERGE_RESOLUTION|>--- conflicted
+++ resolved
@@ -1,10 +1,6 @@
 import Vue from 'vue'
 import VueRouter from 'vue-router'
-<<<<<<< HEAD
-=======
-import VueResource from 'vue-resource'
 import VeeValidate from 'vee-validate'
->>>>>>> cfa11d79
 import './components'
 import './types'
 import DitoComponent from './DitoComponent'
@@ -15,11 +11,7 @@
 
 Vue.config.productionTip = false
 Vue.use(VueRouter)
-<<<<<<< HEAD
-=======
-Vue.use(VueResource)
 Vue.use(VeeValidate)
->>>>>>> cfa11d79
 
 const user = {
   role: 'admin' // TODO
