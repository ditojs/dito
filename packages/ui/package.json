--- conflicted
+++ resolved
@@ -1,10 +1,6 @@
 {
   "name": "@ditojs/ui",
-<<<<<<< HEAD
-  "version": "0.234.1",
-=======
   "version": "0.260.0",
->>>>>>> bcfd0f24
   "description": "Dito.js UI is a simple UI library, built with Vue.js for use in Dito.js Admin and elsewhere",
   "main": "dist/dito-ui.umd.min.js",
   "repository": "https://github.com/ditojs/dito/tree/master/packages/ui",
@@ -38,33 +34,19 @@
     }
   },
   "dependencies": {
-<<<<<<< HEAD
-    "@babel/runtime": "^7.14.0",
-    "@ditojs/utils": "^0.234.1",
-=======
     "@babel/runtime": "^7.14.6",
     "@ditojs/utils": "^0.260.0",
->>>>>>> bcfd0f24
     "@soda/get-current-script": "^1.0.2",
     "core-js": "^3.15.2",
     "postcss-inset": "^1.0.0"
   },
   "devDependencies": {
-<<<<<<< HEAD
-    "@babel/core": "^7.14.0",
-    "@babel/preset-env": "^7.14.1",
-    "@ditojs/babel-preset": "^0.234.1",
-    "@ditojs/build": "^0.234.1",
-    "@vue/cli-plugin-babel": "^4.5.12",
-    "@vue/cli-service": "^4.5.12",
-=======
     "@babel/core": "^7.14.6",
     "@babel/preset-env": "^7.14.7",
     "@ditojs/babel-preset": "^0.260.0",
     "@ditojs/build": "^0.260.0",
     "@vue/cli-plugin-babel": "^4.5.13",
     "@vue/cli-service": "^4.5.13",
->>>>>>> bcfd0f24
     "autoprefixer": "^9.8.6",
     "babel-loader": "^8.2.2",
     "fibers": "^5.0.0",
