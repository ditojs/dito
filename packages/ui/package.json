{
  "name": "@ditojs/ui",
<<<<<<< HEAD
  "version": "0.197.4",
=======
  "version": "0.234.0",
>>>>>>> 263555d4
  "description": "Dito.js UI is a simple UI library, built with Vue.js for use in Dito.js Admin and elsewhere",
  "main": "dist/dito-ui.umd.min.js",
  "repository": "https://github.com/ditojs/dito/tree/master/packages/ui",
  "author": "Jürg Lehni <juerg@scratchdisk.com> (http://scratchdisk.com)",
  "license": "MIT",
  "files": [
    "src/",
    "dist/"
  ],
  "scripts": {
    "build:icons": "yarn inline-assets src/icons/*.svg --template src/icons/template.js > src/styles/mixins/_icons.sass",
    "build:vue": "vue-cli-service build --target lib --name dito-ui src/index.js",
    "build": "yarn build:icons && yarn build:vue",
    "watch": "yarn build:vue --watch",
    "prepare": "yarn build"
  },
  "engines": {
    "node": ">= 14.0.0",
    "yarn": ">= 1.0.0"
  },
  "browserslist": [
    "> 1%",
    "last 2 versions",
    "ie >= 11",
    "ie_mob >= 11"
  ],
  "postcss": {
    "plugins": {
      "autoprefixer": {},
      "postcss-inset": {}
    }
  },
  "dependencies": {
<<<<<<< HEAD
    "@babel/runtime": "^7.12.5",
    "@ditojs/utils": "^0.197.4",
    "core-js": "^3.8.0"
=======
    "@babel/runtime": "^7.14.0",
    "@ditojs/utils": "^0.234.0",
    "@soda/get-current-script": "^1.0.2",
    "core-js": "^3.12.0",
    "postcss-inset": "^1.0.0"
>>>>>>> 263555d4
  },
  "devDependencies": {
    "@babel/core": "^7.14.0",
    "@babel/preset-env": "^7.14.1",
    "@ditojs/babel-preset": "^0.234.0",
    "@ditojs/build": "^0.234.0",
    "@vue/cli-plugin-babel": "^4.5.12",
    "@vue/cli-service": "^4.5.12",
    "autoprefixer": "^9.8.6",
    "babel-loader": "^8.2.2",
    "fibers": "^5.0.0",
    "postcss": "^8.2.14",
    "postcss-loader": "^4.2.0",
    "pug": "^3.0.2",
    "pug-plain-loader": "^1.1.0",
    "sass": "^1.32.12",
    "sass-loader": "^10.1.1",
    "vue-template-compiler": "^2.6.12",
    "webpack": "^4.46.0"
  },
  "gitHead": "cfff2b26f1c30e8178e954904af186779ba747bb"
}<|MERGE_RESOLUTION|>--- conflicted
+++ resolved
@@ -1,10 +1,6 @@
 {
   "name": "@ditojs/ui",
-<<<<<<< HEAD
-  "version": "0.197.4",
-=======
   "version": "0.234.0",
->>>>>>> 263555d4
   "description": "Dito.js UI is a simple UI library, built with Vue.js for use in Dito.js Admin and elsewhere",
   "main": "dist/dito-ui.umd.min.js",
   "repository": "https://github.com/ditojs/dito/tree/master/packages/ui",
@@ -38,17 +34,11 @@
     }
   },
   "dependencies": {
-<<<<<<< HEAD
-    "@babel/runtime": "^7.12.5",
-    "@ditojs/utils": "^0.197.4",
-    "core-js": "^3.8.0"
-=======
     "@babel/runtime": "^7.14.0",
     "@ditojs/utils": "^0.234.0",
     "@soda/get-current-script": "^1.0.2",
     "core-js": "^3.12.0",
     "postcss-inset": "^1.0.0"
->>>>>>> 263555d4
   },
   "devDependencies": {
     "@babel/core": "^7.14.0",
