--- conflicted
+++ resolved
@@ -1,10 +1,6 @@
 {
   "lerna": "4.0.0",
-<<<<<<< HEAD
-  "version": "0.234.4",
-=======
   "version": "0.260.0",
->>>>>>> bcfd0f24
   "packages": [
     "packages/*"
   ],
